--- conflicted
+++ resolved
@@ -32,8 +32,6 @@
 Ping360Sonar::Ping360Sonar(rclcpp::NodeOptions options)
   : Node("ping360", options)
 { 
-<<<<<<< HEAD
-
   sonar.initialize();
 
   // bounded parameters
@@ -80,24 +78,10 @@
 
   param_change = add_on_set_parameters_callback(
                    std::bind(&Ping360Sonar::parametersCallback, this, std::placeholders::_1));
-=======
-    updateSonarConfig();
-
-    std::cout << _sensor.initialize()<< std::endl;
-
-    _image_publisher = create_publisher<sensor_msgs::msg::Image>("/ping360_images", _queue_size);
-    _scan_publisher = create_publisher<sensor_msgs::msg::LaserScan>("/ping360scan", _queue_size);
-    _data_publisher = create_publisher<ping360_sonar_msgs::msg::SonarEcho>("/ping360_data", _queue_size);
-
-    timer_ = this->create_wall_timer(10ms, std::bind(&Ping360Sonar::timerCallback, this));
-
-    _cv_bridge.image = cv::Mat(_img_size, _img_size, CV_8UC1, cv::Scalar(0));
->>>>>>> a0241cef
 }
 
 Ping360Sonar::IntParams Ping360Sonar::updatedParams(const std::vector<rclcpp::Parameter> &new_params) const
 {
-<<<<<<< HEAD
   // "only" parameters to be monitored for change
   using ParamType = rclcpp::ParameterType;
   const std::map<ParamType,vector<string>> mutable_params{
@@ -119,16 +103,7 @@
     {
       for(auto &param: params)
         mapping[param.get_name()] = param.as_bool();
-=======
-    transmitAngle(_angle);
-    _data.resize(_sensor.device_data_data.data_length);
-    _raw_data.resize(_sensor.device_data_data.data_length);
-    for (int i = 0; i < _sensor.device_data_data.data_length; i++) {
-        _data[i] = _sensor.device_data_data.data[i] / 255.0;
-        _raw_data[i] = _sensor.device_data_data.data[i];
->>>>>>> a0241cef
     }
-
   }
   // override with new ones
   for(auto &param: new_params)
@@ -172,7 +147,6 @@
     scan_pub = create_publisher<sensor_msgs::msg::LaserScan>("scan", qos);
 }
 
-<<<<<<< HEAD
 std::string Ping360Sonar::configureFromParams(const vector<rclcpp::Parameter> &new_params)
 {
   // get current params updated with new ones, if any
@@ -220,82 +194,17 @@
   scan_threshold = params.at("scan_threshold");
 
   return {};
-=======
-sensor_msgs::msg::Image Ping360Sonar::generateImageMsg()
-{
-    sensor_msgs::msg::Image msg;
-    float linear_factor = float(_data.size()) / float(_center.x);
-    cv::Point point;
-
-    if(_data.size() != 0)
-    {
-        for(int i = 0; i < int(_center.x); i ++)
-        {
-            auto pointColor = _data[int(i*linear_factor)];
-
-            for(int k = 0; k<= 8 * _step; k+=_step)
-            {
-                auto theta = 2* M_PI * (_angle + k) / 400;
-                point.x = float(i) * cos(theta);
-                point.y = float(i) * sin(theta);
-                _cv_bridge.image.at<uint8_t>(point) = pointColor;
-            }
-        }
-    }
-    else
-    {
-       RCLCPP_WARN(get_logger(), "an error occured, skipping image");
-    }
-
-    _cv_bridge.toImageMsg(msg);
-
-    return (msg);
-};
-
-sensor_msgs::msg::LaserScan Ping360Sonar::generateScanMsg()
-{
-    sensor_msgs::msg::LaserScan msg;
-
-    msg.header.set__stamp(now());
-    msg.header.set__frame_id(_frame_id);
-    msg.set__angle_min(2*M_PI*_min_angle/400);
-    msg.set__angle_max(2*M_PI*_max_angle/400);
-    msg.set__angle_increment(2*M_PI*_step/400);
-    msg.set__time_increment(0);
-    msg.set__range_min(.75);
-    msg.set__range_max(_sonar_range);
-    msg.set__ranges(_ranges);
-    msg.set__intensities(_intensities);
-
-    return(msg);
->>>>>>> a0241cef
 }
 
 
 void Ping360Sonar::publishEcho(const rclcpp::Time &now)
 {
-<<<<<<< HEAD
   const auto [data, length] = sonar.intensities(); {}
   echo.angle = sonar.currentAngle();
   echo.intensities.resize(length);
   std::copy(data, data+length, echo.intensities.begin());
   echo.header.set__stamp(now);
   echo_pub->publish(echo);
-=======
-    ping360_sonar_msgs::msg::SonarEcho msg;
-
-    msg.header.set__stamp(now());
-    msg.header.set__frame_id(_frame_id);
-    msg.set__angle(_angle);
-    msg.set__gain(_gain);
-    msg.set__range(_sonar_range);
-    msg.set__speed_of_sound(_speed_of_sound);
-    msg.set__number_of_samples(_number_of_samples);
-    msg.set__transmit_frequency(_transmit_frequency);
-    msg.set__intensities(_raw_data);
-
-    return(msg);
->>>>>>> a0241cef
 }
 
 void Ping360Sonar::publishScan(const rclcpp::Time &now, bool end_turn)
@@ -324,49 +233,15 @@
     }
   }
 
-<<<<<<< HEAD
   if(end_turn)
   {
     scan.header.set__stamp(now);
     scan_pub->publish(scan);
   }
-=======
-ping_message* Ping360Sonar::transmitAngle(int angle)
-{
-    _sensor.set_transducer(
-                0,
-                _sensor.device_data_data.gain_setting,
-                angle,
-                _sensor.device_data_data.transmit_duration,
-                _sensor.device_data_data.sample_period,
-                _sensor.device_data_data.transmit_frequency,
-                _sensor.device_data_data.number_of_samples,
-                1,
-                0);
-
-    return _sensor.waitMessage(Ping360Id::DEVICE_DATA, 4);
-}
-
-ping_message* Ping360Sonar::set_mode(int mode)
-{
-    _sensor.set_transducer(
-                mode,
-                _sensor.device_data_data.gain_setting,
-                _sensor.device_data_data.angle,
-                _sensor.device_data_data.transmit_duration,
-                _sensor.device_data_data.sample_period,
-                _sensor.device_data_data.transmit_frequency,
-                _sensor.device_data_data.number_of_samples,
-                0,
-                0);
-
-    return _sensor.waitMessage(Ping360Id::DEVICE_DATA, 4);
->>>>>>> a0241cef
 }
 
 void Ping360Sonar::refreshImage()
 {
-<<<<<<< HEAD
   const auto [data, length] = sonar.intensities(); {}
   if(length == 0) return;
   const auto half_size{image.step/2};
@@ -379,51 +254,18 @@
     if(index < length)
       image.data[half_size-y + image.step*(half_size-x)] = data[index];
   }
-=======
-    _sensor.set_transducer(
-                _sensor.device_data_data.mode,
-                _sensor.device_data_data.gain_setting,
-                angle,
-                _sensor.device_data_data.transmit_duration,
-                _sensor.device_data_data.sample_period,
-                _sensor.device_data_data.transmit_frequency,
-                _sensor.device_data_data.number_of_samples,
-                0,
-                0);
-
-    return _sensor.waitMessage(Ping360Id::DEVICE_DATA, 4);
->>>>>>> a0241cef
 }
 
 void Ping360Sonar::refresh()
 {
-<<<<<<< HEAD
   const auto &[valid, end_turn] = sonar.read(); {}
-  if(end_turn)
-  std::cout << "end turn @ " << sonar.transmitDuration() << " s " <<std::endl;
-=======
-    _sensor.set_transducer(
-                _sensor.device_data_data.mode,
-                gain_setting,
-                _sensor.device_data_data.angle,
-                _sensor.device_data_data.transmit_duration,
-                _sensor.device_data_data.sample_period,
-                _sensor.device_data_data.transmit_frequency,
-                _sensor.device_data_data.number_of_samples,
-                0,
-                0);
-
-    return _sensor.waitMessage(Ping360Id::DEVICE_DATA, 4);
-}
->>>>>>> a0241cef
-
+  
   if(!valid)
   {
     RCLCPP_WARN(get_logger(), "Cannot communicate with sonar");
     return;
   }
 
-<<<<<<< HEAD
   const auto now{this->now()};
   if(publish_echo && echo_pub->get_subscription_count())
     publishEcho(now);
@@ -433,54 +275,6 @@
 
   if(publish_scan && scan_pub->get_subscription_count())
     publishScan(now, end_turn);
-=======
-ping_message* Ping360Sonar::set_transmit_frequency(int transmit_frequency)
-{
-    _sensor.set_transducer(
-                _sensor.device_data_data.mode,
-                _sensor.device_data_data.gain_setting,
-                _sensor.device_data_data.angle,
-                _sensor.device_data_data.transmit_duration,
-                _sensor.device_data_data.sample_period,
-                transmit_frequency,
-                _sensor.device_data_data.number_of_samples,
-                0,
-                0);
-
-    return _sensor.waitMessage(Ping360Id::DEVICE_DATA, 4);
-}
-
-ping_message* Ping360Sonar::set_sample_period(int sample_period)
-{
-    _sensor.set_transducer(
-                _sensor.device_data_data.mode,
-                _sensor.device_data_data.gain_setting,
-                _sensor.device_data_data.angle,
-                _sensor.device_data_data.transmit_duration,
-                sample_period,
-                _sensor.device_data_data.transmit_frequency,
-                _sensor.device_data_data.number_of_samples,
-                0,
-                0);
-
-    return _sensor.waitMessage(Ping360Id::DEVICE_DATA, 4);
-}
-
-ping_message* Ping360Sonar::set_number_of_samples(int number_of_samples)
-{
-    _sensor.set_transducer(
-                _sensor.device_data_data.mode,
-                _sensor.device_data_data.gain_setting,
-                _sensor.device_data_data.angle,
-                _sensor.device_data_data.transmit_duration,
-                _sensor.device_data_data.sample_period,
-                _sensor.device_data_data.transmit_frequency,
-                number_of_samples,
-                0,
-                0);
-
-    return _sensor.waitMessage(Ping360Id::DEVICE_DATA, 4);
->>>>>>> a0241cef
 }
 
 void Ping360Sonar::publishImage()
